package config

import (
	"fmt"
	"os"
	"path/filepath"
	"regexp"
	"strings"

	"github.com/sirupsen/logrus"
	"github.com/spf13/afero"
	"github.com/spf13/viper"
)

// Lowcase V for private this. You can use it by call GetConfig.
var v *viper.Viper = nil

func GetConfig() *viper.Viper {
	return v
}

// Set default value for no .env or .env not set it
func setDefaultValue() {
	v.SetDefault("DB_URL", "mysql://merico:merico@mysql:3306/lake?charset=utf8mb4&parseTime=True")
	v.SetDefault("PORT", ":8080")
	v.SetDefault("PLUGIN_DIR", "bin/plugins")
	v.SetDefault("TEMPORAL_TASK_QUEUE", "DEVLAKE_TASK_QUEUE")
	v.SetDefault("GITLAB_ENDPOINT", "https://gitlab.com/api/v4/")
	v.SetDefault("GITHUB_ENDPOINT", "https://api.github.com/")
}

// replaceNewEnvItemInOldContent replace old config to new config in env file content
func replaceNewEnvItemInOldContent(v *viper.Viper, envFileContent string) (error, string) {
	// prepare reg exp
	encodeEnvNameReg := regexp.MustCompile(`[^a-zA-Z0-9]`)
	if encodeEnvNameReg == nil {
		return fmt.Errorf("encodeEnvNameReg err"), ``
	}

	for _, key := range v.AllKeys() {
		envName := strings.ToUpper(key)
		val := v.Get(envName)
		encodeEnvName := encodeEnvNameReg.ReplaceAllStringFunc(envName, func(s string) string {
			return fmt.Sprintf(`\%v`, s)
		})
		envItemReg := regexp.MustCompile(fmt.Sprintf(`(?im)^\s*%v\s*\=.*$`, encodeEnvName))
		if envItemReg == nil {
			return fmt.Errorf("regexp err"), ``
		}
		if !strings.Contains(envFileContent, envName) {
			envFileContent = fmt.Sprintf("%s\n%s=", envFileContent, envName)
		}
		envFileContent = envItemReg.ReplaceAllStringFunc(envFileContent, func(s string) string {
			switch ret := val.(type) {
			case string:
				ret = strings.Replace(ret, `\`, `\\`, -1)
				ret = strings.Replace(ret, `=`, `\=`, -1)
				ret = strings.Replace(ret, `'`, `\'`, -1)
				ret = strings.Replace(ret, `"`, `\"`, -1)
				return fmt.Sprintf(`%v="%v"`, envName, ret)
			default:
				return fmt.Sprintf(`%v="%v"`, envName, ret)
			}
		})
	}
	return nil, envFileContent
}

// WriteConfig save viper to .env file
func WriteConfig(v *viper.Viper) error {
	return WriteConfigAs(v, `.env`)
}

// WriteConfigAs save viper to custom filename
func WriteConfigAs(v *viper.Viper, filename string) error {
	aferoFile := afero.NewOsFs()
	fmt.Println("Attempting to write configuration to .env file.")
	var configType string

	ext := filepath.Ext(filename)
	if ext != "" {
		configType = ext[1:]
	}
	if configType != "env" && configType != "dotenv" {
		return v.WriteConfigAs(filename)
	}

	// FIXME viper just have setter and have no getter so create new configPermissions and file
	flags := os.O_CREATE | os.O_TRUNC | os.O_WRONLY
	configPermissions := os.FileMode(0644)
	file, err := afero.ReadFile(aferoFile, filename)
	if err != nil {
		return err
	}

	envFileContent := string(file)
	f, err := aferoFile.OpenFile(filename, flags, configPermissions)
	if err != nil {
		return err
	}
	defer f.Close()
<<<<<<< HEAD
=======
	
>>>>>>> 3f6cb4d2
	for _, key := range v.AllKeys() {
		envName := strings.ToUpper(key)
		if !strings.Contains(envFileContent, envName) {
			envFileContent = fmt.Sprintf("%s\n%s=", envFileContent, envName)
		}
<<<<<<< HEAD

=======
	
>>>>>>> 3f6cb4d2
	}
	err, envFileContent = replaceNewEnvItemInOldContent(v, envFileContent)
	if err != nil {
		return err
	}
	if _, err := f.WriteString(envFileContent); err != nil {
		return err
	}
	return f.Sync()
}

func init() {
	// create the object and load the .env file
	v = viper.New()
	v.SetConfigFile(".env")
	err := v.ReadInConfig()
	if err != nil {
		logrus.Warn("Failed to read [.env] file:", err)
	}
	v.AutomaticEnv()

	setDefaultValue()
	// This line is essential for reading and writing
	v.WatchConfig()
}<|MERGE_RESOLUTION|>--- conflicted
+++ resolved
@@ -99,20 +99,13 @@
 		return err
 	}
 	defer f.Close()
-<<<<<<< HEAD
-=======
-	
->>>>>>> 3f6cb4d2
+
 	for _, key := range v.AllKeys() {
 		envName := strings.ToUpper(key)
 		if !strings.Contains(envFileContent, envName) {
 			envFileContent = fmt.Sprintf("%s\n%s=", envFileContent, envName)
 		}
-<<<<<<< HEAD
 
-=======
-	
->>>>>>> 3f6cb4d2
 	}
 	err, envFileContent = replaceNewEnvItemInOldContent(v, envFileContent)
 	if err != nil {
