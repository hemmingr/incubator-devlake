/*
Licensed to the Apache Software Foundation (ASF) under one or more
contributor license agreements.  See the NOTICE file distributed with
this work for additional information regarding copyright ownership.
The ASF licenses this file to You under the Apache License, Version 2.0
(the "License"); you may not use this file except in compliance with
the License.  You may obtain a copy of the License at

    http://www.apache.org/licenses/LICENSE-2.0

Unless required by applicable law or agreed to in writing, software
distributed under the License is distributed on an "AS IS" BASIS,
WITHOUT WARRANTIES OR CONDITIONS OF ANY KIND, either express or implied.
See the License for the specific language governing permissions and
limitations under the License.
*/

package plugin

import (
<<<<<<< HEAD
=======
	"net/http"
	"strconv"

	"github.com/apache/incubator-devlake/core/dal"
>>>>>>> f7f80874
	"github.com/apache/incubator-devlake/core/errors"
	coreModels "github.com/apache/incubator-devlake/core/models"
	"github.com/apache/incubator-devlake/core/plugin"
<<<<<<< HEAD
=======
	"github.com/apache/incubator-devlake/helpers/pluginhelper/api"
	"github.com/apache/incubator-devlake/server/services/remote/models"
>>>>>>> f7f80874
)

func (pa *pluginAPI) PostScopeConfigs(input *plugin.ApiResourceInput) (*plugin.ApiResourceOutput, errors.Error) {
	return pa.dsHelper.ScopeConfigApi.Post(input)
}

func (pa *pluginAPI) PatchScopeConfig(input *plugin.ApiResourceInput) (*plugin.ApiResourceOutput, errors.Error) {
	return pa.dsHelper.ScopeConfigApi.Patch(input)
}

func (pa *pluginAPI) GetScopeConfig(input *plugin.ApiResourceInput) (*plugin.ApiResourceOutput, errors.Error) {
	return pa.dsHelper.ConnApi.GetDetail(input)
}

func (pa *pluginAPI) GetProjectsByScopeConfig(input *plugin.ApiResourceInput) (*plugin.ApiResourceOutput, errors.Error) {
	db := basicRes.GetDal()
	configId, err := strconv.ParseUint(input.Params["id"], 10, 64)
	if err != nil {
		return nil, errors.BadInput.New("invalid configId")
	}

	ps := &coreModels.ProjectScopeOutput{}
	projectMap := make(map[string]*coreModels.ProjectScope)
	// 1. get all scopes that are using the scopeConfigId
	scopes := models.NewDynamicScopeModel(pa.scopeType.NewSlice())
	err = api.CallDB(db.All, scopes, dal.Where("scope_config_id = ?", configId))
	if err != nil {
		return nil, errors.Default.Wrap(err, "no scope config with given id")
	}
	for _, s := range scopes.UnwrapSlice() {
		// 2. get blueprint id by connection id and scope id
		scope := models.NewDynamicScopeModel(pa.scopeType)
		_ = scope.From(s)
		// result = append(result, scope)
		bpScope := []*coreModels.BlueprintScope{}
		err = db.All(&bpScope,
			dal.Where("plugin_name = ? and connection_id = ? and scope_id = ?", input.Params["plugin"], scope.ConnectionId(), scope.ScopeId()),
		)
		if err != nil {
			return nil, errors.Default.Wrap(err, "no blueprint scope with given id")
		}
		for _, bs := range bpScope {
			// 3. get project details by blueprint id
			bp := coreModels.Blueprint{}
			err = db.All(&bp,
				dal.Where("id = ?", bs.BlueprintId),
			)
			if err != nil {
				return nil, errors.Default.Wrap(err, "no blueprint with given id")
			}
			if project, exists := projectMap[bp.ProjectName]; exists {
				project.Scopes = append(project.Scopes, struct {
					ScopeID   string `json:"scopeId"`
					ScopeName string `json:"scopeName"`
				}{
					ScopeID:   bs.ScopeId,
					ScopeName: scope.ScopeName(),
				})
			} else {
				projectMap[bp.ProjectName] = &coreModels.ProjectScope{
					Name:        bp.ProjectName,
					BlueprintId: bp.ID,
					Scopes: []struct {
						ScopeID   string `json:"scopeId"`
						ScopeName string `json:"scopeName"`
					}{
						{
							ScopeID:   bs.ScopeId,
							ScopeName: scope.ScopeName(),
						},
					},
				}
			}
		}
	}
	// 4. combine all projects
	for _, project := range projectMap {
		ps.Projects = append(ps.Projects, *project)
	}
	ps.Count = len(ps.Projects)

	return &plugin.ApiResourceOutput{Body: ps}, nil
}

func (pa *pluginAPI) ListScopeConfigs(input *plugin.ApiResourceInput) (*plugin.ApiResourceOutput, errors.Error) {
	return pa.dsHelper.ScopeConfigApi.GetAll(input)
}

func (pa *pluginAPI) DeleteScopeConfig(input *plugin.ApiResourceInput) (*plugin.ApiResourceOutput, errors.Error) {
	return pa.dsHelper.ScopeConfigApi.Delete(input)
}<|MERGE_RESOLUTION|>--- conflicted
+++ resolved
@@ -18,21 +18,8 @@
 package plugin
 
 import (
-<<<<<<< HEAD
-=======
-	"net/http"
-	"strconv"
-
-	"github.com/apache/incubator-devlake/core/dal"
->>>>>>> f7f80874
 	"github.com/apache/incubator-devlake/core/errors"
-	coreModels "github.com/apache/incubator-devlake/core/models"
 	"github.com/apache/incubator-devlake/core/plugin"
-<<<<<<< HEAD
-=======
-	"github.com/apache/incubator-devlake/helpers/pluginhelper/api"
-	"github.com/apache/incubator-devlake/server/services/remote/models"
->>>>>>> f7f80874
 )
 
 func (pa *pluginAPI) PostScopeConfigs(input *plugin.ApiResourceInput) (*plugin.ApiResourceOutput, errors.Error) {
@@ -48,73 +35,7 @@
 }
 
 func (pa *pluginAPI) GetProjectsByScopeConfig(input *plugin.ApiResourceInput) (*plugin.ApiResourceOutput, errors.Error) {
-	db := basicRes.GetDal()
-	configId, err := strconv.ParseUint(input.Params["id"], 10, 64)
-	if err != nil {
-		return nil, errors.BadInput.New("invalid configId")
-	}
-
-	ps := &coreModels.ProjectScopeOutput{}
-	projectMap := make(map[string]*coreModels.ProjectScope)
-	// 1. get all scopes that are using the scopeConfigId
-	scopes := models.NewDynamicScopeModel(pa.scopeType.NewSlice())
-	err = api.CallDB(db.All, scopes, dal.Where("scope_config_id = ?", configId))
-	if err != nil {
-		return nil, errors.Default.Wrap(err, "no scope config with given id")
-	}
-	for _, s := range scopes.UnwrapSlice() {
-		// 2. get blueprint id by connection id and scope id
-		scope := models.NewDynamicScopeModel(pa.scopeType)
-		_ = scope.From(s)
-		// result = append(result, scope)
-		bpScope := []*coreModels.BlueprintScope{}
-		err = db.All(&bpScope,
-			dal.Where("plugin_name = ? and connection_id = ? and scope_id = ?", input.Params["plugin"], scope.ConnectionId(), scope.ScopeId()),
-		)
-		if err != nil {
-			return nil, errors.Default.Wrap(err, "no blueprint scope with given id")
-		}
-		for _, bs := range bpScope {
-			// 3. get project details by blueprint id
-			bp := coreModels.Blueprint{}
-			err = db.All(&bp,
-				dal.Where("id = ?", bs.BlueprintId),
-			)
-			if err != nil {
-				return nil, errors.Default.Wrap(err, "no blueprint with given id")
-			}
-			if project, exists := projectMap[bp.ProjectName]; exists {
-				project.Scopes = append(project.Scopes, struct {
-					ScopeID   string `json:"scopeId"`
-					ScopeName string `json:"scopeName"`
-				}{
-					ScopeID:   bs.ScopeId,
-					ScopeName: scope.ScopeName(),
-				})
-			} else {
-				projectMap[bp.ProjectName] = &coreModels.ProjectScope{
-					Name:        bp.ProjectName,
-					BlueprintId: bp.ID,
-					Scopes: []struct {
-						ScopeID   string `json:"scopeId"`
-						ScopeName string `json:"scopeName"`
-					}{
-						{
-							ScopeID:   bs.ScopeId,
-							ScopeName: scope.ScopeName(),
-						},
-					},
-				}
-			}
-		}
-	}
-	// 4. combine all projects
-	for _, project := range projectMap {
-		ps.Projects = append(ps.Projects, *project)
-	}
-	ps.Count = len(ps.Projects)
-
-	return &plugin.ApiResourceOutput{Body: ps}, nil
+	return pa.dsHelper.ScopeConfigApi.GetProjectsByScopeConfig(input)
 }
 
 func (pa *pluginAPI) ListScopeConfigs(input *plugin.ApiResourceInput) (*plugin.ApiResourceOutput, errors.Error) {
