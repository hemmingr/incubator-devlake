<<<<<<< HEAD
# Licensed to the Apache Software Foundation (ASF) under one or more
# contributor license agreements.  See the NOTICE file distributed with
# this work for additional information regarding copyright ownership.
# The ASF licenses this file to You under the Apache License, Version 2.0
# (the "License"); you may not use this file except in compliance with
# the License.  You may obtain a copy of the License at
#
#     http://www.apache.org/licenses/LICENSE-2.0
#
# Unless required by applicable law or agreed to in writing, software
# distributed under the License is distributed on an "AS IS" BASIS,
# WITHOUT WARRANTIES OR CONDITIONS OF ANY KIND, either express or implied.
# See the License for the specific language governing permissions and
# limitations under the License.
#
# NOTE: you have to use tabs in this file for make. Not spaces.
# https://stackoverflow.com/questions/920413/make-error-missing-separator
# https://tutorialedge.net/golang/makefiles-for-go-developers/

SHA := $(shell if [ -d .git ]; then git show -s --format=%h; else echo "default_SHA"; fi)
TAG := $(shell if [ -d .git ]; then git tag --points-at HEAD; else echo "default_TAG"; fi)
IMAGE_REPO ?= "apache"
VERSION = $(TAG)@$(SHA)
PYTHON_DIR ?= "./python"


all: build

go-dep:
	go install github.com/vektra/mockery/v2@v2.43.0
	go install github.com/swaggo/swag/cmd/swag@v1.16.1
	go install github.com/golangci/golangci-lint/cmd/golangci-lint@v1.53.3

go-dev-tools:
	# go install github.com/atombender/go-jsonschema/cmd/gojsonschema@latest
	go install golang.org/x/tools/cmd/goimports@latest
	go install golang.org/x/tools/gopls@latest
	go install github.com/go-delve/delve/cmd/dlv@latest

python-dep:
	pip install -r python/requirements.txt

dep: go-dep python-dep

swag: mock
	scripts/swag.sh

build-plugin:
	./scripts/build-plugins.sh

build-plugin-debug:
	DEVLAKE_DEBUG=1 ./scripts/build-plugins.sh

build-server: swag
	VERSION=$(VERSION) scripts/build-server.sh

build-python: #don't mix this with the other build commands
	scripts/build-python.sh

build: build-plugin build-server

run:
	go run server/main.go

dev: build-plugin build-python run

godev:
	DISABLED_REMOTE_PLUGINS=true make build-plugin run

debug: build-plugin-debug
	dlv debug server/main.go

mock:
	rm -rf mocks
	mockery --recursive --keeptree --dir=./core --output=./mocks/core --unroll-variadic=false --name='.*'
	mockery --recursive --keeptree --dir=./helpers --output=./mocks/helpers --unroll-variadic=false --name='.*'

test: unit-test e2e-test

unit-test: mock unit-test-go unit-test-python

unit-test-go:
	scripts/unit-test-go.sh

build-pydevlake:
	poetry install -C python/pydevlake

unit-test-python: build-pydevlake
	sh python/build.sh python/test &&\
	sh ./python/run_tests.sh

e2e-test-go-plugins:
	scripts/e2e-test-go-plugins.sh

e2e-test:
	scripts/e2e-test.sh

lint:
	golangci-lint run

fmt:
	find . -name \*.go | xargs gofmt -s -w -l

clean:
	@rm -rf bin

build-server-image:
	docker build -t $(IMAGE_REPO)/devlake:$(TAG) --build-arg TAG=$(TAG) --build-arg SHA=$(SHA) --file ./Dockerfile .

migration-script-lint:
	go run core/migration/linter/main.go -- $$(find . -path '**/migrationscripts/**.go')
=======
# Licensed to the Apache Software Foundation (ASF) under one or more
# contributor license agreements.  See the NOTICE file distributed with
# this work for additional information regarding copyright ownership.
# The ASF licenses this file to You under the Apache License, Version 2.0
# (the "License"); you may not use this file except in compliance with
# the License.  You may obtain a copy of the License at
#
#     http://www.apache.org/licenses/LICENSE-2.0
#
# Unless required by applicable law or agreed to in writing, software
# distributed under the License is distributed on an "AS IS" BASIS,
# WITHOUT WARRANTIES OR CONDITIONS OF ANY KIND, either express or implied.
# See the License for the specific language governing permissions and
# limitations under the License.
#
# NOTE: you have to use tabs in this file for make. Not spaces.
# https://stackoverflow.com/questions/920413/make-error-missing-separator
# https://tutorialedge.net/golang/makefiles-for-go-developers/

SHA ?= $(shell if [ -d .git ]; then git show -s --format=%h; else echo "unknown_sha"; fi)
TAG ?= $(shell if [ -d .git ]; then git tag --points-at HEAD; else echo "local_build"; fi)
IMAGE_REPO ?= "apache"
VERSION = $(TAG)@$(SHA)
PYTHON_DIR ?= "./python"


all: build

go-dep:
	go install github.com/vektra/mockery/v2@v2.43.0
	go install github.com/swaggo/swag/cmd/swag@v1.16.1
	go install github.com/golangci/golangci-lint/cmd/golangci-lint@v1.53.3

go-dev-tools:
	# go install github.com/atombender/go-jsonschema/cmd/gojsonschema@latest
	go install golang.org/x/tools/cmd/goimports@latest
	go install golang.org/x/tools/gopls@latest
	go install github.com/go-delve/delve/cmd/dlv@latest

python-dep:
	pip install -r python/requirements.txt

dep: go-dep python-dep

swag: mock
	scripts/swag.sh

build-plugin:
	scripts/build-plugins.sh

build-plugin-debug:
	DEVLAKE_DEBUG=1 scripts/build-plugins.sh

build-server: swag
	VERSION=$(VERSION) scripts/build-server.sh

build-python: #don't mix this with the other build commands
	scripts/build-python.sh

build: build-plugin build-server

run:
	go run server/main.go

dev: build-plugin build-python run

godev:
	DISABLED_REMOTE_PLUGINS=true make build-plugin run

debug: build-plugin-debug
	dlv debug server/main.go

mock:
	rm -rf mocks
	mockery --recursive --keeptree --dir=./core --output=./mocks/core --unroll-variadic=false --name='.*'
	mockery --recursive --keeptree --dir=./helpers --output=./mocks/helpers --unroll-variadic=false --name='.*'

test: unit-test e2e-test

unit-test: mock unit-test-go unit-test-python

unit-test-go:
	scripts/unit-test-go.sh

build-pydevlake:
	poetry install -C python/pydevlake

unit-test-python: build-pydevlake
	sh python/build.sh python/test &&\
	sh ./python/run_tests.sh

e2e-test-go-plugins:
	scripts/e2e-test-go-plugins.sh

e2e-test:
	scripts/e2e-test.sh

lint:
	golangci-lint run

fmt:
	find . -name \*.go | xargs gofmt -s -w -l

clean:
	@rm -rf bin

build-server-image:
	docker build -t $(IMAGE_REPO)/devlake:$(TAG) --build-arg TAG=$(TAG) --build-arg SHA=$(SHA) --file ./Dockerfile .

migration-script-lint:
	go run core/migration/linter/main.go -- $$(find . -path '**/migrationscripts/**.go')
>>>>>>> 15eba060
<|MERGE_RESOLUTION|>--- conflicted
+++ resolved
@@ -1,4 +1,3 @@
-<<<<<<< HEAD
 # Licensed to the Apache Software Foundation (ASF) under one or more
 # contributor license agreements.  See the NOTICE file distributed with
 # this work for additional information regarding copyright ownership.
@@ -18,8 +17,8 @@
 # https://stackoverflow.com/questions/920413/make-error-missing-separator
 # https://tutorialedge.net/golang/makefiles-for-go-developers/
 
-SHA := $(shell if [ -d .git ]; then git show -s --format=%h; else echo "default_SHA"; fi)
-TAG := $(shell if [ -d .git ]; then git tag --points-at HEAD; else echo "default_TAG"; fi)
+SHA ?= $(shell if [ -d .git ]; then git show -s --format=%h; else echo "unknown_sha"; fi)
+TAG ?= $(shell if [ -d .git ]; then git tag --points-at HEAD; else echo "local_build"; fi)
 IMAGE_REPO ?= "apache"
 VERSION = $(TAG)@$(SHA)
 PYTHON_DIR ?= "./python"
@@ -109,117 +108,4 @@
 	docker build -t $(IMAGE_REPO)/devlake:$(TAG) --build-arg TAG=$(TAG) --build-arg SHA=$(SHA) --file ./Dockerfile .
 
 migration-script-lint:
-	go run core/migration/linter/main.go -- $$(find . -path '**/migrationscripts/**.go')
-=======
-# Licensed to the Apache Software Foundation (ASF) under one or more
-# contributor license agreements.  See the NOTICE file distributed with
-# this work for additional information regarding copyright ownership.
-# The ASF licenses this file to You under the Apache License, Version 2.0
-# (the "License"); you may not use this file except in compliance with
-# the License.  You may obtain a copy of the License at
-#
-#     http://www.apache.org/licenses/LICENSE-2.0
-#
-# Unless required by applicable law or agreed to in writing, software
-# distributed under the License is distributed on an "AS IS" BASIS,
-# WITHOUT WARRANTIES OR CONDITIONS OF ANY KIND, either express or implied.
-# See the License for the specific language governing permissions and
-# limitations under the License.
-#
-# NOTE: you have to use tabs in this file for make. Not spaces.
-# https://stackoverflow.com/questions/920413/make-error-missing-separator
-# https://tutorialedge.net/golang/makefiles-for-go-developers/
-
-SHA ?= $(shell if [ -d .git ]; then git show -s --format=%h; else echo "unknown_sha"; fi)
-TAG ?= $(shell if [ -d .git ]; then git tag --points-at HEAD; else echo "local_build"; fi)
-IMAGE_REPO ?= "apache"
-VERSION = $(TAG)@$(SHA)
-PYTHON_DIR ?= "./python"
-
-
-all: build
-
-go-dep:
-	go install github.com/vektra/mockery/v2@v2.43.0
-	go install github.com/swaggo/swag/cmd/swag@v1.16.1
-	go install github.com/golangci/golangci-lint/cmd/golangci-lint@v1.53.3
-
-go-dev-tools:
-	# go install github.com/atombender/go-jsonschema/cmd/gojsonschema@latest
-	go install golang.org/x/tools/cmd/goimports@latest
-	go install golang.org/x/tools/gopls@latest
-	go install github.com/go-delve/delve/cmd/dlv@latest
-
-python-dep:
-	pip install -r python/requirements.txt
-
-dep: go-dep python-dep
-
-swag: mock
-	scripts/swag.sh
-
-build-plugin:
-	scripts/build-plugins.sh
-
-build-plugin-debug:
-	DEVLAKE_DEBUG=1 scripts/build-plugins.sh
-
-build-server: swag
-	VERSION=$(VERSION) scripts/build-server.sh
-
-build-python: #don't mix this with the other build commands
-	scripts/build-python.sh
-
-build: build-plugin build-server
-
-run:
-	go run server/main.go
-
-dev: build-plugin build-python run
-
-godev:
-	DISABLED_REMOTE_PLUGINS=true make build-plugin run
-
-debug: build-plugin-debug
-	dlv debug server/main.go
-
-mock:
-	rm -rf mocks
-	mockery --recursive --keeptree --dir=./core --output=./mocks/core --unroll-variadic=false --name='.*'
-	mockery --recursive --keeptree --dir=./helpers --output=./mocks/helpers --unroll-variadic=false --name='.*'
-
-test: unit-test e2e-test
-
-unit-test: mock unit-test-go unit-test-python
-
-unit-test-go:
-	scripts/unit-test-go.sh
-
-build-pydevlake:
-	poetry install -C python/pydevlake
-
-unit-test-python: build-pydevlake
-	sh python/build.sh python/test &&\
-	sh ./python/run_tests.sh
-
-e2e-test-go-plugins:
-	scripts/e2e-test-go-plugins.sh
-
-e2e-test:
-	scripts/e2e-test.sh
-
-lint:
-	golangci-lint run
-
-fmt:
-	find . -name \*.go | xargs gofmt -s -w -l
-
-clean:
-	@rm -rf bin
-
-build-server-image:
-	docker build -t $(IMAGE_REPO)/devlake:$(TAG) --build-arg TAG=$(TAG) --build-arg SHA=$(SHA) --file ./Dockerfile .
-
-migration-script-lint:
-	go run core/migration/linter/main.go -- $$(find . -path '**/migrationscripts/**.go')
->>>>>>> 15eba060
+	go run core/migration/linter/main.go -- $$(find . -path '**/migrationscripts/**.go')